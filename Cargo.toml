[package]
authors = ["bonohub13"]
name = "needle"
version = "0.2.2"
edition = "2021"
license = "MIT"

[dependencies]
anyhow = "1.0"
chrono = "0.4"
clap = { version = "4.5.42", features = ["derive"] }
env_logger = "0.11"
font-loader = "0.11"
glm = "0.3.0"
imgui = { version = "0.12", features = [] }
log = "0.4"
<<<<<<< HEAD
needle-core = { git = "https://github.com/bonohub13/needle-core", branch="rework/refactor" }
=======
needle-core = { git = "https://github.com/bonohub13/needle-core", branch="rework/renderer" }
>>>>>>> dea94465
pollster = "0.4"
reqwest = { version = "0.12", features = ["blocking"] }
wgpu = "25.0"
winit = { version = "0.30"}

[target.'cfg(windows)'.dependencies]
winapi = {version = "0.3", features = ["wincon"]}<|MERGE_RESOLUTION|>--- conflicted
+++ resolved
@@ -14,11 +14,7 @@
 glm = "0.3.0"
 imgui = { version = "0.12", features = [] }
 log = "0.4"
-<<<<<<< HEAD
-needle-core = { git = "https://github.com/bonohub13/needle-core", branch="rework/refactor" }
-=======
-needle-core = { git = "https://github.com/bonohub13/needle-core", branch="rework/renderer" }
->>>>>>> dea94465
+needle-core = { git = "https://github.com/bonohub13/needle-core", branch="develop" }
 pollster = "0.4"
 reqwest = { version = "0.12", features = ["blocking"] }
 wgpu = "25.0"
